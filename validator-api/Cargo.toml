--- conflicted
+++ resolved
@@ -15,11 +15,7 @@
 # See more keys and their definitions at https://doc.rust-lang.org/cargo/reference/manifest.html
 
 [dependencies]
-<<<<<<< HEAD
 async-trait = "0.1.52"
-=======
-tokio-stream = "0.1.8"
->>>>>>> 9aa5b984
 clap = "2.33.0"
 dirs = "3.0"
 dotenv = "0.15.0"
@@ -35,6 +31,7 @@
 serde = "1.0"
 serde_json = "1.0"
 tokio = { version = "1.4", features = ["rt-multi-thread", "macros", "signal", "time"] }
+tokio-stream = "0.1.8"
 rocket_cors = { git="https://github.com/lawliet89/rocket_cors", rev="dfd3662c49e2f6fc37df35091cb94d82f7fb5915" }
 url = "2.2"
 thiserror = "1"
