--- conflicted
+++ resolved
@@ -36,13 +36,9 @@
     .manage(Arc::new(RwLock::new(State::default())))
     .invoke_handler(tauri::generate_handler![
       mixnet::account::connect_with_mnemonic,
-<<<<<<< HEAD
       mixnet::account::create_mnemonic,
-=======
-      mixnet::account::create_new_account,
       mixnet::account::create_password,
       mixnet::account::does_password_file_exist,
->>>>>>> ee6fd880
       mixnet::account::get_balance,
       mixnet::account::logout,
       mixnet::account::sign_in_with_password,
