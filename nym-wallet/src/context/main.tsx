--- conflicted
+++ resolved
@@ -1,29 +1,17 @@
 import React, { useMemo, createContext, useEffect, useState } from 'react';
 import { useHistory } from 'react-router-dom';
 import { useSnackbar } from 'notistack';
-<<<<<<< HEAD
-import { Account, Network, TCurrency, TMixnodeBondDetails, AccountEntry } from '../types';
-import { TUseuserBalance, useGetBalance } from '../hooks/useGetBalance';
-import { config } from '../../config';
-import {
-  getMixnodeBondDetails,
-  listAccounts,
-=======
-import { TLoginType } from 'src/pages/sign-in/types';
-import { Account, AppEnv, Network, TCurrency, TMixnodeBondDetails } from '../types';
+import { Account, Network, TCurrency, TMixnodeBondDetails, AccountEntry, AppEnv } from '../types';
 import { TUseuserBalance, useGetBalance } from '../hooks/useGetBalance';
 import {
   getMixnodeBondDetails,
->>>>>>> be92171f
   selectNetwork,
   signInWithMnemonic,
   signInWithPassword,
   signOut,
-<<<<<<< HEAD
   switchAccount,
-=======
   getEnv,
->>>>>>> be92171f
+  listAccounts,
 } from '../requests';
 import { currencyMap } from '../utils';
 import { Console } from '../utils/console';
@@ -63,12 +51,8 @@
   getBondDetails: () => Promise<void>;
   handleShowSettings: () => void;
   handleShowAdmin: () => void;
-<<<<<<< HEAD
   logIn: (opts: { type: TLoginType; value: string }) => void;
-=======
   handleShowTerminal: () => void;
-  logIn: (opts: { type: 'mnemonic' | 'password'; value: string }) => void;
->>>>>>> be92171f
   signInWithPassword: (password: string) => void;
   logOut: () => void;
   onAccountChange: (accountId: string) => void;
@@ -76,16 +60,12 @@
 
 export const AppContext = createContext({} as TAppContext);
 
-<<<<<<< HEAD
 export const AppProvider = ({ children }: { children: React.ReactNode }) => {
-=======
-export const ClientContextProvider = ({ children }: { children: React.ReactNode }) => {
-  const [appEnv, setAppEnv] = useState<AppEnv>();
->>>>>>> be92171f
   const [clientDetails, setClientDetails] = useState<Account>();
   const [storedAccounts, setStoredAccounts] = useState<AccountEntry[]>();
   const [mixnodeDetails, setMixnodeDetails] = useState<TMixnodeBondDetails | null>();
   const [network, setNetwork] = useState<Network | undefined>();
+  const [appEnv, setAppEnv] = useState<AppEnv>();
   const [currency, setCurrency] = useState<TCurrency>();
   const [showAdmin, setShowAdmin] = useState(false);
   const [showSettings, setShowSettings] = useState(false);
@@ -143,7 +123,6 @@
   };
 
   useEffect(() => {
-<<<<<<< HEAD
     if (!clientDetails) {
       clearState();
       history.push('/');
@@ -151,21 +130,10 @@
   }, [clientDetails]);
 
   useEffect(() => {
-    if (network) refreshAccount(network);
-=======
-    getEnv().then(setAppEnv);
-  }, []);
-
-  useEffect(() => {
-    const refreshAccount = async () => {
-      if (network) {
-        await loadAccount(network);
-        await getBondDetails();
-        await userBalance.fetchBalance();
-      }
-    };
-    refreshAccount();
->>>>>>> be92171f
+    if (network) {
+      refreshAccount(network);
+      getEnv().then(setAppEnv);
+    }
   }, [network]);
 
   const logIn = async ({ type, value }: { type: TLoginType; value: string }) => {
@@ -247,13 +215,9 @@
       onAccountChange,
     }),
     [
-<<<<<<< HEAD
       loginType,
       mode,
-=======
-      mode,
       appEnv,
->>>>>>> be92171f
       isLoading,
       error,
       clientDetails,
@@ -261,15 +225,10 @@
       userBalance,
       showAdmin,
       showSettings,
-<<<<<<< HEAD
       network,
       currency,
       storedAccounts,
-=======
       showTerminal,
-      network,
-      currency,
->>>>>>> be92171f
     ],
   );
 
