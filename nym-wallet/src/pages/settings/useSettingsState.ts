import { useContext, useEffect, useState } from 'react'
import { ClientContext } from '../../context/main'
import {
  getMixnodeRewardEstimation,
  getMixnodeStakeSaturation,
  getMixnodeStatus,
  minorToMajor,
  getInclusionProbability,
} from '../../requests'
import { MixnodeStatus, InclusionProbabilityResponse } from '../../types'

export const useSettingsState = (shouldUpdate: boolean) => {
  const [status, setStatus] = useState<MixnodeStatus>('not_found')
  const [saturation, setSaturation] = useState<number>(0)
  const [rewardEstimation, setRewardEstimation] = useState<number>(0)
  const [inclusionProbability, setInclusionProbability] = useState<InclusionProbabilityResponse>({
    in_active: 0,
    in_reserve: 0,
  })

  const { mixnodeDetails } = useContext(ClientContext)

<<<<<<< HEAD
  const getStatus = async () => {
    if (mixnodeDetails?.mix_node.identity_key) {
      const status = await getMixnodeStatus(mixnodeDetails?.mix_node.identity_key)
      setStatus(status.status)
    }
=======
  const getStatus = async (mixnodeKey: string) => {
    const status = await getMixnodeStatus(mixnodeKey)
    setStatus(status.status)
>>>>>>> fa3bdeb3
  }

  const getStakeSaturation = async (mixnodeKey: string) => {
    const saturation = await getMixnodeStakeSaturation(mixnodeKey)

    if (saturation) {
      setSaturation(Math.round(saturation.saturation * 100))
    }
  }

  const getRewardEstimation = async (mixnodeKey: string) => {
    const rewardEstimation = await getMixnodeRewardEstimation(mixnodeKey)
    if (rewardEstimation) {
      const toMajor = await minorToMajor(rewardEstimation.estimated_total_node_reward.toString())
      setRewardEstimation(parseInt(toMajor.amount))
    }
  }

  const getMixnodeInclusionProbability = async (mixnodeKey: string) => {
    const probability = await getInclusionProbability(mixnodeKey)
    if (probability) {
      const in_active = Math.round(probability.in_active * 100)
      const in_reserve = Math.round(probability.in_reserve * 100)
      setInclusionProbability({ in_active, in_reserve })
    }
  }

  const reset = () => {
    setStatus('not_found')
    setSaturation(0)
    setRewardEstimation(0)
    setInclusionProbability({ in_active: 0, in_reserve: 0 })
  }

  useEffect(() => {
    if (shouldUpdate && mixnodeDetails?.mix_node.identity_key) {
      getStatus(mixnodeDetails?.mix_node.identity_key)
      getStakeSaturation(mixnodeDetails?.mix_node.identity_key)
      // getRewardEstimation(mixnodeDetails?.mix_node.identity_key)
      // getMixnodeInclusionProbability(mixnodeDetails?.mix_node.identity_key)
    } else {
      reset()
    }
  }, [shouldUpdate])

  return {
    status,
    saturation,
    rewardEstimation,
    inclusionProbability,
  }
}<|MERGE_RESOLUTION|>--- conflicted
+++ resolved
@@ -20,17 +20,9 @@
 
   const { mixnodeDetails } = useContext(ClientContext)
 
-<<<<<<< HEAD
-  const getStatus = async () => {
-    if (mixnodeDetails?.mix_node.identity_key) {
-      const status = await getMixnodeStatus(mixnodeDetails?.mix_node.identity_key)
-      setStatus(status.status)
-    }
-=======
   const getStatus = async (mixnodeKey: string) => {
     const status = await getMixnodeStatus(mixnodeKey)
     setStatus(status.status)
->>>>>>> fa3bdeb3
   }
 
   const getStakeSaturation = async (mixnodeKey: string) => {
