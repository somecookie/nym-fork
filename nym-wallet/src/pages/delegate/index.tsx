import React, { useState } from 'react'
import { Alert, AlertTitle, Box, Button, Link, Typography } from '@mui/material'
import { DelegateForm } from './DelegateForm'
import { Layout } from '../../layouts'
import { NymCard } from '../../components'
import { EnumRequestStatus, RequestStatus } from '../../components/RequestStatus'
import { SuccessView } from './SuccessView'
import { Delegate as DelegateIcon } from '../../svg-icons'
import { urls } from '../../context/main'

export const Delegate = () => {
  const [status, setStatus] = useState<EnumRequestStatus>(EnumRequestStatus.initial)
  const [error, setError] = useState<string>()
  const [successDetails, setSuccessDetails] = useState<{ amount: string; address: string }>()

  return (
    <Layout>
      <>
        <NymCard
          title="Delegate"
          subheader="Delegate to mixnode"
          noPadding
<<<<<<< HEAD
          Icon={DelegateIcon}
          data-testid="delegateCard"
        >
          {isLoading && (
            <Box
              sx={{
                display: 'flex',
                justifyContent: 'center',
                p: 3,
              }}
            >
              <CircularProgress size={48} />
            </Box>
          )}
          <>
            {status === EnumRequestStatus.initial && fees && (
              <DelegateForm
                fees={fees}
                onError={(message?: string) => {
                  setStatus(EnumRequestStatus.error)
                  setError(message)
                }}
                onSuccess={(details) => {
                  setStatus(EnumRequestStatus.success)
                  setSuccessDetails(details)
                }}
=======
          data-testid="delegateCard"
          Icon={DelegateIcon}
        >
          <>
            {status === EnumRequestStatus.initial && (
              <Box sx={{ px: 3, mb: 1 }}>
                <Alert severity="warning">Always ensure you leave yourself enough funds to UNDELEGATE</Alert>
              </Box>
            )}
            {status === EnumRequestStatus.initial && (
              <DelegateForm
                onError={(message?: string) => {
                  setStatus(EnumRequestStatus.error)
                  setError(message)
                }}
                onSuccess={(details) => {
                  setStatus(EnumRequestStatus.success)
                  setSuccessDetails(details)
                }}
>>>>>>> 8a77287e
              />
            )}
            {status !== EnumRequestStatus.initial && (
              <>
                <RequestStatus
                  status={status}
                  Error={
                    <Alert severity="error" data-testid="delegate-error">
                      <AlertTitle>Delegation failed</AlertTitle>
                      An error occurred with the request:
                      <Box sx={{ wordBreak: 'break-word' }}>{error}</Box>
                    </Alert>
                  }
                  Success={<SuccessView details={successDetails} />}
                />
                <Box
                  sx={{
                    display: 'flex',
                    alignItems: 'center',
                    justifyContent: 'flex-end',
                    borderTop: (theme) => `1px solid ${theme.palette.grey[200]}`,
                    bgcolor: 'grey.100',
                    p: 3,
                    pt: 0,
                  }}
                >
                  <Button
                    data-testid="finish-button"
                    onClick={() => {
                      setStatus(EnumRequestStatus.initial)
                    }}
                  >
                    Finish
                  </Button>
                </Box>
              </>
            )}
          </>
        </NymCard>
        <Typography sx={{ p: 3 }}>
          Checkout the{' '}
          <Link href={`${urls.networkExplorer}/network-components/mixnodes`} target="_blank">
            list of mixnodes
          </Link>{' '}
          for uptime and performances to help make delegation decisions
        </Typography>
      </>
    </Layout>
  )
}<|MERGE_RESOLUTION|>--- conflicted
+++ resolved
@@ -20,34 +20,6 @@
           title="Delegate"
           subheader="Delegate to mixnode"
           noPadding
-<<<<<<< HEAD
-          Icon={DelegateIcon}
-          data-testid="delegateCard"
-        >
-          {isLoading && (
-            <Box
-              sx={{
-                display: 'flex',
-                justifyContent: 'center',
-                p: 3,
-              }}
-            >
-              <CircularProgress size={48} />
-            </Box>
-          )}
-          <>
-            {status === EnumRequestStatus.initial && fees && (
-              <DelegateForm
-                fees={fees}
-                onError={(message?: string) => {
-                  setStatus(EnumRequestStatus.error)
-                  setError(message)
-                }}
-                onSuccess={(details) => {
-                  setStatus(EnumRequestStatus.success)
-                  setSuccessDetails(details)
-                }}
-=======
           data-testid="delegateCard"
           Icon={DelegateIcon}
         >
@@ -67,7 +39,6 @@
                   setStatus(EnumRequestStatus.success)
                   setSuccessDetails(details)
                 }}
->>>>>>> 8a77287e
               />
             )}
             {status !== EnumRequestStatus.initial && (
