--- conflicted
+++ resolved
@@ -380,19 +380,6 @@
     }
 
     pub async fn get_reward_pool(&self) -> Result<Uint128, NymdError>
-<<<<<<< HEAD
-    where
-        C: CosmWasmClient + Sync,
-    {
-        let request = QueryMsg::GetRewardPool {};
-        self.client
-            .query_contract_smart(self.mixnet_contract_address()?, &request)
-            .await
-    }
-
-    pub async fn get_epochs_in_interval(&self) -> Result<u64, NymdError>
-=======
->>>>>>> f24d6e22
     where
         C: CosmWasmClient + Sync,
     {
