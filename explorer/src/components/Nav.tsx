/* eslint-disable no-nested-ternary */
import * as React from 'react';
import { Link, useLocation } from 'react-router-dom';
import { ChevronLeft, ExpandLess, ExpandMore } from '@mui/icons-material';
import { styled, CSSObject, Theme } from '@mui/material/styles';
import Box from '@mui/material/Box';
import ListItem from '@mui/material/ListItem';
import MuiDrawer from '@mui/material/Drawer';
import MuiAppBar, { AppBarProps as MuiAppBarProps } from '@mui/material/AppBar';
import Toolbar from '@mui/material/Toolbar';
import List from '@mui/material/List';
import Typography from '@mui/material/Typography';
import IconButton from '@mui/material/IconButton';
import ListItemButton from '@mui/material/ListItemButton';
import ListItemIcon from '@mui/material/ListItemIcon';
import ListItemText from '@mui/material/ListItemText';
import { NymLogoSVG } from 'src/icons/NymLogoSVG';
import { BIG_DIPPER } from 'src/api/constants';
import { useMediaQuery, useTheme } from '@mui/material';
import { OverviewSVG } from '../icons/OverviewSVG';
import { NetworkComponentsSVG } from '../icons/NetworksSVG';
import { NodemapSVG } from '../icons/NodemapSVG';
import { MainContext } from '../context/main';
import { palette } from '../index';
import { Socials } from './Socials';
import { Footer } from './Footer';
import { DarkLightSwitchDesktop, DarkLightSwitchMobile } from './Switch';

const drawerWidth = 300;

const openedMixin = (theme: Theme): CSSObject => ({
  width: drawerWidth,
  transition: theme.transitions.create('width', {
    easing: theme.transitions.easing.sharp,
    duration: theme.transitions.duration.enteringScreen,
  }),
  overflowX: 'hidden',
});

const closedMixin = (theme: Theme): CSSObject => ({
  transition: theme.transitions.create('width', {
    easing: theme.transitions.easing.sharp,
    duration: theme.transitions.duration.leavingScreen,
  }),
  overflowX: 'hidden',
  width: `calc(${theme.spacing(9)} + 1px)`,
  [theme.breakpoints.up('sm')]: {
    width: `calc(${theme.spacing(7)} + 1px)`,
  },
});

const DrawerHeader = styled('div')(({ theme }) => ({
  display: 'flex',
  alignItems: 'center',
  justifyContent: 'flex-end',
  padding: theme.spacing(0, 1),
  // necessary for content to be below app bar
  ...theme.mixins.toolbar,
}));
interface AppBarProps extends MuiAppBarProps {
  open?: boolean;
}

const AppBar = styled(MuiAppBar, {
  shouldForwardProp: (prop) => prop !== 'open',
})<AppBarProps>(({ theme, open }) => ({
  zIndex: theme.zIndex.drawer + 1,
  transition: theme.transitions.create(['width', 'margin'], {
    easing: theme.transitions.easing.sharp,
    duration: theme.transitions.duration.leavingScreen,
  }),
  ...(open && {
    marginLeft: drawerWidth,
    width: `calc(100% - ${drawerWidth}px)`,
    transition: theme.transitions.create(['width', 'margin'], {
      easing: theme.transitions.easing.sharp,
      duration: theme.transitions.duration.enteringScreen,
    }),
  }),
}));

const Drawer = styled(MuiDrawer, {
  shouldForwardProp: (prop) => prop !== 'open',
})(({ theme, open }) => ({
  width: drawerWidth,
  flexShrink: 0,
  whiteSpace: 'nowrap',
  boxSizing: 'border-box',
  ...(open && {
    ...openedMixin(theme),
    '& .MuiDrawer-paper': openedMixin(theme),
  }),
  ...(!open && {
    ...closedMixin(theme),
    '& .MuiDrawer-paper': closedMixin(theme),
  }),
}));

type navOptionType = {
  id: number;
  url: string;
  title: string;
  Icon?: React.ReactNode;
  nested?: navOptionType[];
  isExpandedChild?: boolean;
};

const originalNavOptions: navOptionType[] = [
  {
    id: 0,
    url: '/overview',
    title: 'Overview',
    Icon: <OverviewSVG />,
  },
  {
    id: 1,
    url: '/network-components',
    title: 'Network Components',
    Icon: <NetworkComponentsSVG />,
    nested: [
      {
        id: 3,
        url: '/network-components/mixnodes',
        title: 'Mixnodes',
      },
      {
        id: 4,
        url: '/network-components/gateways',
        title: 'Gateways',
      },
      {
        id: 5,
        url: `${BIG_DIPPER}/validators`,
        title: 'Validators',
      },
    ],
  },
  {
    id: 2,
    url: '/nodemap',
    title: 'Nodemap',
    Icon: <NodemapSVG />,
  },
];

type ExpandableButtonType = {
  id: number;
  url: string;
  title: string;
  Icon?: React.ReactNode;
  nested?: navOptionType[];
  isExpandedChild?: boolean;
  openDrawer: () => void;
  drawIsOpen: boolean;
};
const ExpandableButton: React.FC<ExpandableButtonType> = ({
  nested,
  title,
  Icon,
  url,
  isExpandedChild,
  openDrawer,
  drawIsOpen,
}: ExpandableButtonType) => {
  const [open, toggle] = React.useState(false);
  const [isExternal, setIsExternal] = React.useState<boolean>(false);
  const location = useLocation();

  const handleClickNoNestedItems = () => {
    openDrawer();
  };

  const handleClick = () => {
    openDrawer();
    if (nested) {
      toggle(!open);
    }
  };

  React.useEffect(() => {
    if (url) {
      setIsExternal(url.includes('http'));
    }
  }, [url]);

  React.useEffect(() => {
    if (!drawIsOpen && open) {
      toggle(false);
    }
  }, [drawIsOpen]);

  if (!nested) {
    return (
      <ListItem
        disableGutters
        component={Link}
        to={isExternal ? { pathname: url } : url}
        target={isExternal ? '_blank' : ''}
        disablePadding
        sx={{
          background: (theme) =>
            isExpandedChild
              ? palette.nested
              : location.pathname.includes(url)
              ? palette.blackBg
              : theme.palette.secondary.dark,
          borderRight: location.pathname.includes(url)
            ? `3px solid ${palette.brandOrange}`
            : 'none',
          borderBottom: `1px solid ${palette.divider}`,
        }}
      >
        <ListItemButton
          onClick={handleClickNoNestedItems}
          sx={{ pt: 2, pb: 2 }}
        >
          <ListItemIcon>{Icon}</ListItemIcon>
          <ListItemText
            primary={title}
            sx={{
              color: (theme) => theme.palette.primary.main,
            }}
            primaryTypographyProps={{
              style: {
                fontWeight: location.pathname.includes(url) ? 800 : 300,
              },
            }}
          />
        </ListItemButton>
      </ListItem>
    );
  }
  return (
    <>
      <ListItem
        disablePadding
        disableGutters
        sx={{
          background: (theme) =>
            open
              ? palette.blackBg
              : isExpandedChild
              ? palette.nested
              : theme.palette.secondary.dark,
          borderRight: open ? `3px solid ${palette.brandOrange}` : 'none',
          borderBottom: `1px solid ${palette.divider}`,
        }}
      >
        <ListItemButton onClick={handleClick} sx={{ pt: 2, pb: 2 }}>
          <ListItemIcon>{Icon}</ListItemIcon>
          <ListItemText
            primary={title}
            sx={{
              color: (theme) => theme.palette.primary.main,
              fontWeight: location.pathname.includes(url) ? 800 : 300,
            }}
          />
          {open ? (
            <ExpandLess color="primary" />
          ) : (
            <ExpandMore color="primary" />
          )}
        </ListItemButton>
      </ListItem>
      {open &&
        nested?.map((each: navOptionType) => (
          <ExpandableButton
            key={each.title}
            isExpandedChild
            openDrawer={openDrawer}
            drawIsOpen={drawIsOpen}
            {...each}
          />
        ))}
    </>
  );
};

ExpandableButton.defaultProps = {
  Icon: null,
  nested: undefined,
  isExpandedChild: false,
};

export const Nav: React.FC = ({ children }) => {
  const { toggleMode } = React.useContext(MainContext);
  const [open, setOpen] = React.useState(true);
  const theme = useTheme();
  const isMobile = useMediaQuery(theme.breakpoints.down('md'));
  const handleDrawerOpen = () => {
    setOpen(true);
  };

  const handleDrawerClose = () => {
    setOpen(false);
  };

  return (
    <>
      <Box sx={{ display: 'flex' }}>
        <AppBar
          position="fixed"
          open={open}
          sx={{
            background: theme.palette.primary.dark,
          }}
        >
          <Toolbar
            disableGutters
            sx={{
              paddingLeft: 2,
              display: 'flex',
              justifyContent: 'space-between',
            }}
          >
            <Box display="flex" alignItems="center">
              <IconButton
                color="inherit"
                aria-label="open drawer"
                onClick={handleDrawerOpen}
                edge="start"
                sx={{
                  ...(open && {
                    display: 'none',
                    margin: 0,
                    padding: 2,
                  }),
                }}
              >
                <NymLogoSVG />
              </IconButton>
              <Typography
                variant="h6"
                noWrap
                component="div"
                sx={{
                  marginLeft: 3,
                  color: theme.palette.primary.main,
                }}
              >
                Network Explorer
              </Typography>
            </Box>
            <Box
              sx={{
                mr: 2,
                alignItems: 'center',
                display: 'flex',
              }}
            >
              {!isMobile && (
                <Box
                  sx={{
                    display: 'flex',
                    flexDirection: 'row',
                    width: 'auto',
                    pr: 0,
                    pl: 2,
                    justifyContent: 'flex-end',
                    alignItems: 'center',
                  }}
                >
                  <Socials hoverEffect disableDarkMode />
                  <DarkLightSwitchDesktop defaultChecked />
                </Box>
              )}
              {isMobile && <DarkLightSwitchMobile />}
            </Box>
          </Toolbar>
        </AppBar>
        <Drawer
          variant="permanent"
          open={open}
          sx={{
            background: theme.palette.secondary.dark,
          }}
        >
          <DrawerHeader sx={{ background: theme.palette.primary.dark }}>
            <IconButton onClick={handleDrawerClose}>
              <ChevronLeft color="primary" />
            </IconButton>
          </DrawerHeader>

<<<<<<< HEAD
          <List sx={{ pt: 0, pb: 0 }}>
            {originalNavOptions.map((props, i) => (
              <ExpandableButton
                key={i}
                openDrawer={handleDrawerOpen}
                drawIsOpen={open}
                {...props}
              />
            ))}
          </List>
        </Drawer>
        <Box sx={{ width: '100%', p: 4 }}>
          <DrawerHeader />
          {children}
          <Footer />
        </Box>
=======
        <List sx={{ pt: 0, pb: 0 }}>
          {originalNavOptions.map((props) => (
            <ExpandableButton
              key={props.id}
              openDrawer={handleDrawerOpen}
              drawIsOpen={open}
              {...props}
            />
          ))}
        </List>
        <ListItem disableGutters disablePadding>
          <ListItemButton onClick={toggleMode} sx={{ pt: 2, pb: 2 }}>
            <ListItemIcon>
              {mode === 'light' ? <Brightness4Sharp /> : <WbSunnySharp />}
            </ListItemIcon>
            <ListItemText sx={{ color: (theme) => theme.palette.primary.main }}>
              {mode === 'light' ? 'Dark mode' : 'Light mode'}
            </ListItemText>
          </ListItemButton>
        </ListItem>
      </Drawer>
      <Box sx={{ width: '100%', p: 4 }}>
        <DrawerHeader />
        {children}
>>>>>>> b9365805
      </Box>
    </>
  );
};

Nav.defaultProps = {};<|MERGE_RESOLUTION|>--- conflicted
+++ resolved
@@ -381,7 +381,6 @@
             </IconButton>
           </DrawerHeader>
 
-<<<<<<< HEAD
           <List sx={{ pt: 0, pb: 0 }}>
             {originalNavOptions.map((props, i) => (
               <ExpandableButton
@@ -398,32 +397,6 @@
           {children}
           <Footer />
         </Box>
-=======
-        <List sx={{ pt: 0, pb: 0 }}>
-          {originalNavOptions.map((props) => (
-            <ExpandableButton
-              key={props.id}
-              openDrawer={handleDrawerOpen}
-              drawIsOpen={open}
-              {...props}
-            />
-          ))}
-        </List>
-        <ListItem disableGutters disablePadding>
-          <ListItemButton onClick={toggleMode} sx={{ pt: 2, pb: 2 }}>
-            <ListItemIcon>
-              {mode === 'light' ? <Brightness4Sharp /> : <WbSunnySharp />}
-            </ListItemIcon>
-            <ListItemText sx={{ color: (theme) => theme.palette.primary.main }}>
-              {mode === 'light' ? 'Dark mode' : 'Light mode'}
-            </ListItemText>
-          </ListItemButton>
-        </ListItem>
-      </Drawer>
-      <Box sx={{ width: '100%', p: 4 }}>
-        <DrawerHeader />
-        {children}
->>>>>>> b9365805
       </Box>
     </>
   );
