import * as React from 'react';
import { Grid, Typography, Button } from '@mui/material';
import { GridRenderCellParams, GridColDef } from '@mui/x-data-grid';
import { printableCoin } from '@nymproject/nym-validator-client';
import { SelectChangeEvent } from '@mui/material/Select';
import {
  cellStyles,
  UniversalDataGrid,
} from 'src/components/Universal-DataGrid';
import { MainContext } from 'src/context/main';
import { gatewayToGridRow } from 'src/utils';
import { GatewayResponse } from 'src/typeDefs/explorer-api';
import { TableToolbar } from 'src/components/TableToolbar';
import { ContentCard } from 'src/components/ContentCard';
import { CustomColumnHeading } from 'src/components/CustomColumnHeading';
import { Title } from 'src/components/Title';

export const PageGateways: React.FC = () => {
  const { gateways } = React.useContext(MainContext);
  const [filteredGateways, setFilteredGateways] =
    React.useState<GatewayResponse>([]);
  const [pageSize, setPageSize] = React.useState<string>('50');
  const [searchTerm, setSearchTerm] = React.useState<string>('');

  const handleSearch = (str: string) => {
    setSearchTerm(str.toLowerCase());
  };

  React.useEffect(() => {
    if (searchTerm === '' && gateways?.data) {
      setFilteredGateways(gateways?.data);
    } else {
      const filtered = gateways?.data?.filter((g) => {
        if (
          g.gateway.location.toLowerCase().includes(searchTerm) ||
          g.gateway.identity_key.toLocaleLowerCase().includes(searchTerm) ||
          g.owner.toLowerCase().includes(searchTerm)
        ) {
          return g;
        }
        return null;
      });
      if (filtered) {
        setFilteredGateways(filtered);
      }
    }
  }, [searchTerm, gateways?.data]);

  const columns: GridColDef[] = [
    {
      field: 'owner',
      renderHeader: () => <CustomColumnHeading headingTitle="Owner" />,
      width: 200,
      headerAlign: 'left',
      headerClassName: 'MuiDataGrid-header-override',
      renderCell: (params: GridRenderCellParams) => (
        <Typography sx={cellStyles}>{params.value}</Typography>
      ),
    },
    {
      field: 'identity_key',
      renderHeader: () => <CustomColumnHeading headingTitle="Identity Key" />,
      width: 200,
      headerAlign: 'left',
      headerClassName: 'MuiDataGrid-header-override',
      renderCell: (params: GridRenderCellParams) => (
        <Typography sx={cellStyles}>{params.value}</Typography>
      ),
    },
    {
      field: 'bond',
<<<<<<< HEAD
      width: 120,
      type: 'number',
=======
      flex: 1,
>>>>>>> 9dce87c7
      renderHeader: () => <CustomColumnHeading headingTitle="Bond" />,
      headerClassName: 'MuiDataGrid-header-override',
      headerAlign: 'left',
      renderCell: (params: GridRenderCellParams) => {
        const bondAsPunk = printableCoin({
          amount: params.value as string,
          denom: 'upunk',
        });
        return <Typography sx={cellStyles}>{bondAsPunk}</Typography>;
      },
    },
    {
      field: 'host',
      renderHeader: () => <CustomColumnHeading headingTitle="IP:Port" />,
      flex: 1,
      headerAlign: 'left',
      headerClassName: 'MuiDataGrid-header-override',
      renderCell: (params: GridRenderCellParams) => (
        <Typography sx={cellStyles}>{params.value}</Typography>
      ),
    },
    {
      field: 'location',
      renderHeader: () => <CustomColumnHeading headingTitle="Location" />,
      flex: 1,
      headerAlign: 'left',
      headerClassName: 'MuiDataGrid-header-override',
      renderCell: (params: GridRenderCellParams) => (
        <Button
          onClick={() => handleSearch(params.value as string)}
          sx={{ ...cellStyles, justifyContent: 'flex-start' }}
        >
          {params.value}
        </Button>
      ),
    },
  ];

  const handlePageSize = (event: SelectChangeEvent<string>) => {
    setPageSize(event.target.value);
  };

  if (gateways?.data) {
    return (
      <>
        <Title text="Gateways" />
        <Grid container>
          <Grid item xs={12} md={12} lg={10} xl={10}>
            <ContentCard>
              <TableToolbar
                onChangeSearch={handleSearch}
                onChangePageSize={handlePageSize}
                pageSize={pageSize}
                searchTerm={searchTerm}
              />
              <UniversalDataGrid
                loading={gateways?.isLoading}
                columnsData={columns}
                rows={gatewayToGridRow(filteredGateways)}
                pageSize={pageSize}
                pagination={gateways?.data?.length > 12}
              />
            </ContentCard>
          </Grid>
        </Grid>
      </>
    );
  }
  return null;
};<|MERGE_RESOLUTION|>--- conflicted
+++ resolved
@@ -69,12 +69,8 @@
     },
     {
       field: 'bond',
-<<<<<<< HEAD
       width: 120,
       type: 'number',
-=======
-      flex: 1,
->>>>>>> 9dce87c7
       renderHeader: () => <CustomColumnHeading headingTitle="Bond" />,
       headerClassName: 'MuiDataGrid-header-override',
       headerAlign: 'left',
