--- conflicted
+++ resolved
@@ -1,21 +1,13 @@
-<<<<<<< HEAD
 import * as React from 'react';
 import { GridRenderCellParams, GridColDef } from '@mui/x-data-grid';
 import { printableCoin } from '@nymproject/nym-validator-client';
-=======
-import React from 'react';
-import { printableCoin } from '@nymproject/nym-validator-client';
-import { GridRenderCellParams } from '@mui/x-data-grid';
->>>>>>> 33a33c81
 import { Link as RRDLink } from 'react-router-dom';
-import { Grid, Link as MuiLink } from '@mui/material';
-import { Typography } from '@mui/material';
+import { Grid, Link as MuiLink, Typography } from '@mui/material';
 import { SelectChangeEvent } from '@mui/material/Select';
-<<<<<<< HEAD
-import { cellStyles, UniversalDataGrid } from 'src/components/Universal-DataGrid';
-=======
-import { UniversalDataGrid } from 'src/components/Universal-DataGrid';
->>>>>>> 33a33c81
+import {
+  cellStyles,
+  UniversalDataGrid,
+} from 'src/components/Universal-DataGrid';
 import { MainContext } from 'src/context/main';
 import { mixnodeToGridRow } from 'src/utils';
 import { TableToolbar } from 'src/components/TableToolbar';
@@ -26,17 +18,18 @@
 
 export const PageMixnodes: React.FC = () => {
   const { mixnodes } = React.useContext(MainContext);
-  const [filteredMixnodes, setFilteredMixnodes] = React.useState<MixNodeResponse>([])
-  const [pageSize, setPageSize] = React.useState<string>("50");
+  const [filteredMixnodes, setFilteredMixnodes] =
+    React.useState<MixNodeResponse>([]);
+  const [pageSize, setPageSize] = React.useState<string>('50');
   const [searchTerm, setSearchTerm] = React.useState<string>('');
 
   const handleSearch = (str: string) => {
-    setSearchTerm(str.toLowerCase())
-  }
+    setSearchTerm(str.toLowerCase());
+  };
 
   React.useEffect(() => {
     if (searchTerm === '' && mixnodes?.data) {
-      setFilteredMixnodes(mixnodes?.data)
+      setFilteredMixnodes(mixnodes?.data);
     } else {
       const filtered = mixnodes?.data?.filter((m) => {
         if (
@@ -46,115 +39,116 @@
         ) {
           return m;
         }
-      })
+      });
       if (filtered) {
-        setFilteredMixnodes(filtered)
+        setFilteredMixnodes(filtered);
       }
     }
-  }, [searchTerm, mixnodes?.data])
+  }, [searchTerm, mixnodes?.data]);
 
   const columns: GridColDef[] = [
     {
       field: 'owner',
-      renderHeader: () => <CustomColumnHeading headingTitle='Owner' />,
+      renderHeader: () => <CustomColumnHeading headingTitle="Owner" />,
       width: 200,
       headerAlign: 'left',
       headerClassName: 'MuiDataGrid-header-override',
-      renderCell: (params: GridRenderCellParams) => {
-        return (
-          <MuiLink
-            href={`${BIG_DIPPER}/account/${params.value}`}
-            target='_blank'
-            sx={cellStyles}
-          >
-            {params.value}
-          </MuiLink>
-        )
-      }
+      renderCell: (params: GridRenderCellParams) => (
+        <MuiLink
+          href={`${BIG_DIPPER}/account/${params.value}`}
+          target="_blank"
+          sx={cellStyles}
+        >
+          {params.value}
+        </MuiLink>
+      ),
     },
     {
       field: 'identity_key',
-      renderHeader: () => <CustomColumnHeading headingTitle='Identity Key' />,
+      renderHeader: () => <CustomColumnHeading headingTitle="Identity Key" />,
       width: 200,
       headerAlign: 'left',
       headerClassName: 'MuiDataGrid-header-override',
-      renderCell: (params: GridRenderCellParams) => {
-        return (
-          <MuiLink sx={cellStyles} component={RRDLink} to={`/network-components/mixnodes/${params.value}`}>
-            {params.value}
-          </MuiLink>
-        )
-      }
+      renderCell: (params: GridRenderCellParams) => (
+        <MuiLink
+          sx={cellStyles}
+          component={RRDLink}
+          to={`/network-components/mixnodes/${params.value}`}
+        >
+          {params.value}
+        </MuiLink>
+      ),
     },
     {
       field: 'bond',
-<<<<<<< HEAD
+      headerName: 'Bond',
       headerAlign: 'left',
+      width: 120,
       headerClassName: 'MuiDataGrid-header-override',
-      renderHeader: () => <CustomColumnHeading headingTitle='Bond' />,
-      width: 120,
+      renderHeader: () => <CustomColumnHeading headingTitle="Bond" />,
       renderCell: (params: GridRenderCellParams) => {
-        const bondAsPunk = printableCoin({ amount: params.value as string, denom: 'upunk' })
+        const bondAsPunk = printableCoin({
+          amount: params.value as string,
+          denom: 'upunk',
+        });
         return (
-          <MuiLink sx={cellStyles} component={RRDLink} to={`/network-components/mixnodes/${params.row.identity_key}`}>
-=======
-      headerName: 'Bond',
-      width: 180,
-      renderCell: (params: GridRenderCellParams) => {
-        const bondAsPunk = printableCoin({ amount: params.value as string, denom: 'upunk' })
-        return (
-          <MuiLink sx={linkStyles} component={RRDLink} to={`/network-components/mixnodes/${params.row.identity_key}`}>
->>>>>>> 33a33c81
+          <MuiLink
+            sx={cellStyles}
+            component={RRDLink}
+            to={`/network-components/mixnodes/${params.row.identity_key}`}
+          >
             {bondAsPunk}
           </MuiLink>
-        )
+        );
       },
     },
     {
       field: 'host',
-      renderHeader: () => <CustomColumnHeading headingTitle='IP:Port' />,
+      renderHeader: () => <CustomColumnHeading headingTitle="IP:Port" />,
       width: 130,
       headerAlign: 'left',
       headerClassName: 'MuiDataGrid-header-override',
-      renderCell: (params: GridRenderCellParams) => {
-        return (
-          <MuiLink sx={cellStyles} component={RRDLink} to={`/network-components/mixnodes/${params.row.identity_key}`}>
-            {params.value}
-          </MuiLink>
-        )
-      }
+      renderCell: (params: GridRenderCellParams) => (
+        <MuiLink
+          sx={cellStyles}
+          component={RRDLink}
+          to={`/network-components/mixnodes/${params.row.identity_key}`}
+        >
+          {params.value}
+        </MuiLink>
+      ),
     },
     {
       field: 'location',
-      renderHeader: () => <CustomColumnHeading headingTitle='Location' />,
+      renderHeader: () => <CustomColumnHeading headingTitle="Location" />,
       width: 120,
       headerAlign: 'left',
       headerClassName: 'MuiDataGrid-header-override',
-      renderCell: (params: GridRenderCellParams) => {
-        return (
-          <div
-            onClick={() => handleSearch(params.value as string)}
-            style={cellStyles}
-          >
-            {params.value}
-          </div>
-        )
-      }
+      renderCell: (params: GridRenderCellParams) => (
+        <div
+          onClick={() => handleSearch(params.value as string)}
+          style={cellStyles}
+        >
+          {params.value}
+        </div>
+      ),
     },
     {
       field: 'layer',
       headerAlign: 'left',
       headerClassName: 'MuiDataGrid-header-override',
-      renderHeader: () => <CustomColumnHeading headingTitle='Layer' />,
+      renderHeader: () => <CustomColumnHeading headingTitle="Layer" />,
       width: 100,
       type: 'number',
-      renderCell: (params: GridRenderCellParams) => {
-        return (
-          <MuiLink sx={{ ...cellStyles, textAlign: 'left' }} component={RRDLink} to={`/network-components/mixnodes/${params.row.identity_key}`}>
-            {params.value}
-          </MuiLink>
-        )
-      }
+      renderCell: (params: GridRenderCellParams) => (
+        <MuiLink
+          sx={{ ...cellStyles, textAlign: 'left' }}
+          component={RRDLink}
+          to={`/network-components/mixnodes/${params.row.identity_key}`}
+        >
+          {params.value}
+        </MuiLink>
+      ),
     },
   ];
 
@@ -185,7 +179,6 @@
               pagination
             />
           </ContentCard>
-
         </Grid>
       </Grid>
     </>
